# SSO Sync

![Github Action](https://github.com/awslabs/ssosync/workflows/main/badge.svg)
<a href='https://github.com/jpoles1/gopherbadger' target='_blank'>![gopherbadger-tag-do-not-edit](https://img.shields.io/badge/Go%20Coverage-42%25-brightgreen.svg?longCache=true&style=flat)</a>
[![Go Report Card](https://goreportcard.com/badge/github.com/awslabs/ssosync)](https://goreportcard.com/report/github.com/awslabs/ssosync)
[![License Apache 2](https://img.shields.io/badge/License-Apache2-blue.svg)](https://www.apache.org/licenses/LICENSE-2.0)
[![Taylor Swift](https://img.shields.io/badge/secured%20by-taylor%20swift-brightgreen.svg)](https://twitter.com/SwiftOnSecurity)

> Helping you populate AWS SSO directly with your Google Apps users

SSO Sync will run on any platform that Go can build for. It is available in the [AWS Serverless Application Repository](https://console.aws.amazon.com/lambda/home#/create/app?applicationId=arn:aws:serverlessrepo:eu-west-1:084703771460:applications/ssosync).

> :warning: there are breaking changes for versions `>= 0.02`

> :warning: `>= 1.0.0-rc.5` groups to do not get deleted in AWS SSO when deleted in the Google Directory, and groups are synced by their email address

> 🤔 we hope to support other providers in the future

## Why?

As per the [AWS SSO](https://aws.amazon.com/single-sign-on/) Homepage:

> AWS Single Sign-On (SSO) makes it easy to centrally manage access
> to multiple AWS accounts and business applications and provide users
> with single sign-on access to all their assigned accounts and applications
> from one place.

Key part further down:

> With AWS SSO, you can create and manage user identities in AWS SSO’s
>identity store, or easily connect to your existing identity source including
> Microsoft Active Directory and **Azure Active Directory (Azure AD)**.

AWS SSO can use other Identity Providers as well... such as Google Apps for Domains. Although AWS SSO
supports a subset of the SCIM protocol for populating users, it currently only has support for Azure AD.

This project provides a CLI tool to pull users and groups from Google and push them into AWS SSO.
`ssosync` deals with removing users as well. The heavily commented code provides you with the detail of
what it is going to do.

### References

 * [SCIM Protocol RFC](https://tools.ietf.org/html/rfc7644)
 * [AWS SSO - Connect to Your External Identity Provider](https://docs.aws.amazon.com/singlesignon/latest/userguide/manage-your-identity-source-idp.html)
 * [AWS SSO - Automatic Provisioning](https://docs.aws.amazon.com/singlesignon/latest/userguide/provision-automatically.html)

## Installation

You can `go get github.com/awslabs/ssosync` or grab a Release binary from the release page. The binary
can be used from your local computer, or you can deploy to AWS Lambda to run on a CloudWatch Event
for regular synchronization.

## Configuration

You need a few items of configuration. One side from AWS, and the other
from Google Cloud to allow for API access to each. You should have configured
Google as your Identity Provider for AWS SSO already.

You will need the files produced by these steps for AWS Lambda deployment as well
as locally running the ssosync tool.

### Google

First, you have to setup your API. In the project you want to use go to the [Console](https://console.developers.google.com/apis) and select *API & Services* > *Enable APIs and Services*. Search for *Admin SDK* and *Enable* the API.

You have to perform this [tutorial](https://developers.google.com/admin-sdk/directory/v1/guides/delegation) to create a service account that you use to sync your users. Save the JSON file you create during the process and rename it to `credentials.json`.

> you can also use the `--google-credentials` parameter to explicitly specify the file with the service credentials. Please, keep this file safe, or store it in the AWS Secrets Manager

In the domain-wide delegation for the Admin API, you have to specify the following scopes for the user.

`https://www.googleapis.com/auth/admin.directory.group.readonly,https://www.googleapis.com/auth/admin.directory.group.member.readonly,https://www.googleapis.com/auth/admin.directory.user.readonly`

Back in the Console go to the Dashboard for the API & Services and select "Enable API and Services".
In the Search box type `Admin` and select the `Admin SDK` option. Click the `Enable` button.

You will have to specify the email address of an admin via `--google-admin` to assume this users role in the Directory.

### AWS

Go to the AWS Single Sign-On console in the region you have set up AWS SSO and select
Settings. Click `Enable automatic provisioning`.

A pop up will appear with URL and the Access Token. The Access Token will only appear
at this stage. You want to copy both of these as a parameter to the `ssosync` command.

Or you specific these as environment variables.

```
SSOSYNC_SCIM_ACCESS_TOKEN=<YOUR_TOKEN>
SSOSYNC_SCIM_ENDPOINT=<YOUR_ENDPOINT>
```

## Local Usage

Usage:

The default for ssosync is to run through the sync.

```text
A command line tool to enable you to synchronise your GoogleApps (G-Suite) users to AWS Single Sign-on (AWS SSO)Complete documentation is available at https://github.com/awslabs/ssosync

Usage:
  ssosync [flags]

Flags:
  -t, --access-token string         AWS SCIM Access Token
  -d, --debug                       enable verbose / debug logging
  -e, --endpoint string             AWS SCIM Endpoint
  -u, --google-admin string         Google admin user email
  -c, --google-credentials string   path to find credentials file for Google (default "credentials.json")
  -g, --group-match string          Google groups query parameter, example: 'name:Admin* email:aws-*', see: https://developers.google.com/admin-sdk/directory/v1/guides/search-groups
  -h, --help                        help for ssosync
<<<<<<< HEAD
      --ignore-groups strings       ignores these Google groups
      --ignore-users strings        ignores these Google users
=======
      --ignore-groups strings       ignores these groups
      --ignore-users strings        ignores these users
      --include-groups strings      include only these groups
>>>>>>> 1667b9e0
      --log-format string           log format (default "text")
      --log-level string            log level (default "info")
  -s, --sync-method string          Select the sync method to use (users_groups|groups) (default "groups")
  -m, --user-match string           Google users query parameter, example: 'name:John* email:admin*', see: https://developers.google.com/admin-sdk/directory/v1/guides/search-users
  -v, --version                     version for ssosync
```

The output of the command when run without 'debug' turned on looks like this:

```
2020-05-26T12:08:14.083+0100	INFO	cmd/root.go:43	Creating the Google and AWS Clients needed
2020-05-26T12:08:14.084+0100	INFO	internal/sync.go:38	Start user sync
2020-05-26T12:08:14.979+0100	INFO	internal/sync.go:73	Clean up AWS Users
2020-05-26T12:08:14.979+0100	INFO	internal/sync.go:89	Start group sync
2020-05-26T12:08:15.578+0100	INFO	internal/sync.go:135	Start group user sync	{"group": "AWS Administrators"}
2020-05-26T12:08:15.703+0100	INFO	internal/sync.go:172	Clean up AWS groups
2020-05-26T12:08:15.703+0100	INFO	internal/sync.go:183	Done sync groups
```

You can ignore users to be synced by setting `--ignore-users user1@example.com,user2@example.com` or `SSOSYNC_IGNORE_USERS=user1@example.com,user2@example.com`. Groups are ignored by setting `--ignore-groups group1@example.com,group1@example.com` or `SSOSYNC_IGNORE_GROUPS=group1@example.com,group1@example.com`.

## AWS Lambda Usage

NOTE: Using Lambda may incur costs in your AWS account. Please make sure you have checked
the pricing for AWS Lambda and CloudWatch before continuing.

Running ssosync once means that any changes to your Google directory will not appear in
AWS SSO. To sync. regularly, you can run ssosync via AWS Lambda.

:warning: You find it in the [AWS Serverless Application Repository](https://console.aws.amazon.com/lambda/home#/create/app?applicationId=arn:aws:serverlessrepo:eu-west-1:084703771460:applications/ssosync).

## SAM

You can use the AWS Serverless Application Model (SAM) to deploy this to your account.

> Please, install the [AWS SAM CLI](https://docs.aws.amazon.com/serverless-application-model/latest/developerguide/serverless-sam-cli-install.html) and [GoReleaser](https://goreleaser.com/install/).

Specify an Amazon S3 Bucket for the upload with `export S3_BUCKET=<YOUR_BUCKET>`.

Execute `make package` in the console. Which will package and upload the function to the bucket. You can then use the `packaged.yaml` to configure and deploy the stack in [AWS CloudFormation Console](https://console.aws.amazon.com/cloudformation).

### Example

Build

```bash
aws cloudformation validate-template --template-body  file://template.yaml 1>/dev/null &&
sam validate &&
sam build
```

Deploy

```bash
sam deploy --guided
```

## License

[Apache-2.0](/LICENSE)<|MERGE_RESOLUTION|>--- conflicted
+++ resolved
@@ -98,7 +98,7 @@
 The default for ssosync is to run through the sync.
 
 ```text
-A command line tool to enable you to synchronise your GoogleApps (G-Suite) users to AWS Single Sign-on (AWS SSO)Complete documentation is available at https://github.com/awslabs/ssosync
+A command line tool to enable you to synchronise your GoogleApps (G-Suite) users to AWS Single Sign-on (AWS SSO). Complete documentation is available at https://github.com/awslabs/ssosync
 
 Usage:
   ssosync [flags]
@@ -111,14 +111,9 @@
   -c, --google-credentials string   path to find credentials file for Google (default "credentials.json")
   -g, --group-match string          Google groups query parameter, example: 'name:Admin* email:aws-*', see: https://developers.google.com/admin-sdk/directory/v1/guides/search-groups
   -h, --help                        help for ssosync
-<<<<<<< HEAD
       --ignore-groups strings       ignores these Google groups
       --ignore-users strings        ignores these Google users
-=======
-      --ignore-groups strings       ignores these groups
-      --ignore-users strings        ignores these users
-      --include-groups strings      include only these groups
->>>>>>> 1667b9e0
+      --include-groups strings      include only these Google groups
       --log-format string           log format (default "text")
       --log-level string            log level (default "info")
   -s, --sync-method string          Select the sync method to use (users_groups|groups) (default "groups")
